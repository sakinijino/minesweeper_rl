--- conflicted
+++ resolved
@@ -275,27 +275,6 @@
     Returns:
         dict: Statistics including total_games, wins, win_rate, avg_steps, avg_reward
     """
-<<<<<<< HEAD
-    print(f"--- Running Batch Mode ({play_config.num_episodes} episodes) ---")
-
-    # Create environment (no rendering)
-    env, _ = create_inference_environment(
-        config_manager=config_manager,
-        mode='batch',
-        vecnormalize_stats_path=stats_path
-    )
-    
-    # Load model
-    model, env = load_model_and_environment(config_manager, env, model_path, stats_path)
-    if model is None:
-        env.close()
-        return
-    
-    setup_random_seed(config_manager, env, play_config)
-
-    # Batch game loop
-=======
->>>>>>> 7000d30b
     total_games = 0
     wins = 0
     total_steps = 0
