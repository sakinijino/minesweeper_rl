--- conflicted
+++ resolved
@@ -1,10 +1,5 @@
 # play_new.py - Refactored play script with new configuration system
 import os
-<<<<<<< HEAD
-import pygame
-=======
-import gymnasium as gym
->>>>>>> 17847ea9
 import time
 import argparse
 
